import logging

from contextlib import suppress
from functools import cached_property
<<<<<<< HEAD
from typing import Dict, Union, cast
=======
from pathlib import Path
from typing import Dict
>>>>>>> 93135c17

import requests
import yaml

from packaging.utils import NormalizedName, canonicalize_name
from typing_extensions import TypedDict


DEFAULT_MAPPING_URL = "https://raw.githubusercontent.com/regro/cf-graph-countyfair/master/mappings/pypi/grayskull_pypi_mapping.yaml"


class MappingEntry(TypedDict):
    conda_name: str
    pypi_name: NormalizedName


class _LookupLoader:
    """Object used to map PyPI package names to conda names."""

    mapping_url: str
    local_mappings: Dict[NormalizedName, MappingEntry]

<<<<<<< HEAD
    def __init__(self) -> None:
        self.mapping_url = DEFAULT_MAPPING_URL
        self.local_mappings = {}

    @cached_property
    def remote_mappings(self) -> Dict[NormalizedName, MappingEntry]:
        """PyPI to conda name mapping fetched from `mapping_url`"""
        res = requests.get(self.mapping_url)
        res.raise_for_status()
        lookup = yaml.safe_load(res.content)
=======
    @mapping_url.setter
    def mapping_url(self, value: str) -> None:
        if self._mapping_url != value:
            self._mapping_url = value
            # Invalidate cache
            try:
                del self.pypi_lookup
            except AttributeError:
                pass
            try:
                del self.conda_lookup
            except AttributeError:
                pass

    @cached_property
    def pypi_lookup(self) -> Dict[NormalizedName, MappingEntry]:
        url = self.mapping_url
        if url.startswith("http://") or url.startswith("https://"):
            res = requests.get(self._mapping_url)
            res.raise_for_status()
            content = res.content
        else:
            if url.startswith("file://"):
                path = url[len("file://") :]
            else:
                path = url
            content = Path(path).read_bytes()
        lookup = yaml.safe_load(content)
>>>>>>> 93135c17
        # lowercase and kebabcase the pypi names
        assert lookup is not None
        lookup = {canonicalize_name(k): v for k, v in lookup.items()}
        for v in lookup.values():
            v["pypi_name"] = canonicalize_name(v["pypi_name"])
        return lookup

    @property
    def pypi_lookup(self) -> Dict[NormalizedName, MappingEntry]:
        """Dict of PyPI to conda name mappings.

        Local mappings take precedence over remote mappings fetched from `mapping_url`.
        """
        return {**self.remote_mappings, **self.local_mappings}

    @cached_property
    def conda_lookup(self) -> Dict[str, MappingEntry]:
        return {record["conda_name"]: record for record in self.pypi_lookup.values()}


_lookup_loader = _LookupLoader()


def set_lookup_location(lookup_url: str) -> None:
    """Set the location of the pypi lookup

    Used by the `lock` cli command to override the DEFAULT_MAPPING_URL for the lookup.
    """
    # these will raise AttributeError if they haven't been cached yet.
    with suppress(AttributeError):
        del _lookup_loader.remote_mappings
    with suppress(AttributeError):
        del _lookup_loader.conda_lookup
    _lookup_loader.mapping_url = lookup_url


def set_pypi_lookup_overrides(mappings: Dict[str, Union[str, MappingEntry]]) -> None:
    """Set overrides to the pypi lookup"""
    lookup: Dict[NormalizedName, MappingEntry] = {}
    # normalize to Dict[NormalizedName, MappingEntry]
    for k, v in mappings.items():
        key = canonicalize_name(k)
        if isinstance(v, dict):
            if "conda_name" not in v or "pypi_name" not in v:
                raise ValueError(
                    "MappingEntries must have both a 'conda_name' and 'pypi_name'"
                )
            entry = cast("MappingEntry", dict(v))
            entry["pypi_name"] = canonicalize_name(str(entry["pypi_name"]))
        elif isinstance(v, str):
            entry = {"conda_name": v, "pypi_name": key}
        else:
            raise TypeError("Each entry in the mapping must be a string or a dict")
        lookup[key] = entry
    _lookup_loader.local_mappings = lookup


def conda_name_to_pypi_name(name: str) -> NormalizedName:
    """return the pypi name for a conda package"""
    lookup = _lookup_loader.conda_lookup
    cname = canonicalize_name(name)
    return lookup.get(cname, {"pypi_name": cname})["pypi_name"]


def pypi_name_to_conda_name(name: str) -> str:
    """return the conda name for a pypi package"""
    cname = canonicalize_name(name)
    forward_lookup = _lookup_loader.pypi_lookup
    if cname not in forward_lookup:
        logging.warning(f"Could not find conda name for {cname!r}. Assuming identity.")
        return cname
    return forward_lookup[cname]["conda_name"]<|MERGE_RESOLUTION|>--- conflicted
+++ resolved
@@ -2,12 +2,8 @@
 
 from contextlib import suppress
 from functools import cached_property
-<<<<<<< HEAD
 from typing import Dict, Union, cast
-=======
 from pathlib import Path
-from typing import Dict
->>>>>>> 93135c17
 
 import requests
 import yaml
@@ -30,7 +26,6 @@
     mapping_url: str
     local_mappings: Dict[NormalizedName, MappingEntry]
 
-<<<<<<< HEAD
     def __init__(self) -> None:
         self.mapping_url = DEFAULT_MAPPING_URL
         self.local_mappings = {}
@@ -41,36 +36,6 @@
         res = requests.get(self.mapping_url)
         res.raise_for_status()
         lookup = yaml.safe_load(res.content)
-=======
-    @mapping_url.setter
-    def mapping_url(self, value: str) -> None:
-        if self._mapping_url != value:
-            self._mapping_url = value
-            # Invalidate cache
-            try:
-                del self.pypi_lookup
-            except AttributeError:
-                pass
-            try:
-                del self.conda_lookup
-            except AttributeError:
-                pass
-
-    @cached_property
-    def pypi_lookup(self) -> Dict[NormalizedName, MappingEntry]:
-        url = self.mapping_url
-        if url.startswith("http://") or url.startswith("https://"):
-            res = requests.get(self._mapping_url)
-            res.raise_for_status()
-            content = res.content
-        else:
-            if url.startswith("file://"):
-                path = url[len("file://") :]
-            else:
-                path = url
-            content = Path(path).read_bytes()
-        lookup = yaml.safe_load(content)
->>>>>>> 93135c17
         # lowercase and kebabcase the pypi names
         assert lookup is not None
         lookup = {canonicalize_name(k): v for k, v in lookup.items()}
