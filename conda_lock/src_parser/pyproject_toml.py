import collections
import collections.abc
import logging
import pathlib
import sys
import warnings

from functools import partial
from typing import (
    AbstractSet,
    Any,
    Dict,
    List,
    Mapping,
    Optional,
    Sequence,
    Tuple,
)
from urllib.parse import urldefrag


if sys.version_info >= (3, 11):
    from tomllib import load as toml_load
else:
    from tomli import load as toml_load

from packaging.requirements import Requirement
from packaging.utils import canonicalize_name as canonicalize_pypi_name
from typing_extensions import Literal

from conda_lock.common import get_in
from conda_lock.interfaces.vendored_grayskull import encode_poetry_version
from conda_lock.lookup import pypi_name_to_conda_name
from conda_lock.models.lock_spec import (
    Dependency,
    LockSpecification,
    PathDependency,
    PoetryMappedDependencySpec,
    URLDependency,
    VCSDependency,
    VersionedDependency,
)
from conda_lock.src_parser.conda_common import conda_spec_to_versioned_dep
from conda_lock.src_parser.markers import evaluate_marker


POETRY_INVALID_EXTRA_LOC = (
    "`{depname}` in file {filename} is part of the `{category}` extra "
    "but is not defined in [tool.poetry.dependencies]. "
    "Conda-Lock will treat it as part of the extra. "
    "Note that Poetry may have different behavior."
)

POETRY_EXTRA_NOT_OPTIONAL = (
    "`{depname}` in file {filename} is part of the `{category}` extra "
    "but is not specified as optional. "
    "Conda-Lock will treat it as part of the extra. "
    "Note that Poetry may have different behavior."
)

POETRY_OPTIONAL_NO_EXTRA = (
    "`{depname}` in file {filename} is specified as optional but is not in any extra. "
    "Conda-Lock will treat it as part of the `main` category. "
    "Note that Poetry may have different behavior."
)

POETRY_OPTIONAL_NOT_MAIN = (
    "`{depname}` in file {filename} is specified with the `optional` flag. "
    "Conda-Lock will follows Poetry behavior and ignore the flag. "
    "It will be treated as part of the `{category}` category."
)


def poetry_version_to_conda_version(version_string: Optional[str]) -> Optional[str]:
    """Convert a Poetry-style version string to a Conda-compatible version string.

    >>> poetry_version_to_conda_version("1.2.3.4")
    '1.2.3.4'

    >>> poetry_version_to_conda_version("1.2.3, 2.3, <=3.4")
    '1.2.3,2.3,<=3.4'

    >>> poetry_version_to_conda_version("^0.14.2")
    '>=0.14.2,<0.15.0'

    >>> poetry_version_to_conda_version("^1.2.3")
    '>=1.2.3,<2.0.0'

    >>> poetry_version_to_conda_version("^0.0.1")
    '>=0.0.1,<0.0.2'

    >>> poetry_version_to_conda_version("~1.2.3")
    '>=1.2.3,<1.3.0'

    >>> poetry_version_to_conda_version("~1.2")
    '>=1.2.0,<1.3.0'

    >>> poetry_version_to_conda_version("~1")
    '>=1.0.0,<2.0.0'

    >>> poetry_version_to_conda_version(None)

    >>> poetry_version_to_conda_version("~1.2.3, ^2.3")
    '>=1.2.3,<1.3.0,>=2.3.0,<3.0.0'
    """
    if version_string is None:
        return None
    conda_version = encode_poetry_version(version_string)
    # Python's '===' is explicitly discouraged in PEP 440:
    # <https://peps.python.org/pep-0440/#arbitrary-equality>
    # Python's '==' seems equivalent to conda's '==':
    # <https://peps.python.org/pep-0440/#version-matching>
    # <https://docs.conda.io/projects/conda-build/en/latest/resources/package-spec.html#id4>
    conda_version = conda_version.replace("===", "==")
    return conda_version


def handle_mapping(
    depattrs: collections.abc.Mapping,
    depname: str,
    path: pathlib.Path,
    category: str,
    in_extra: bool,
    default_category: str,
    manager: Literal["conda", "pip"],
    poetry_version_spec: Optional[str],
) -> PoetryMappedDependencySpec:
    """Handle a dependency in mapping form from a pyproject.toml file"""
    if "git" in depattrs:
        url: Optional[str] = depattrs.get("git", None)
        manager = "pip"
        # Order is the same as the one used by poetry
        branch_ident = depattrs.get(
            "branch", depattrs.get("tag", depattrs.get("rev", None))
        )
        if branch_ident is not None:
            url += "@" + branch_ident
        if "subdirectory" in depattrs:
            url += "#subdirectory=" + depattrs["subdirectory"]
    elif "path" in depattrs:
        url = depattrs.get("path", None)
        manager = "pip"
    else:
        poetry_version_spec = depattrs.get("version", None)
        url = depattrs.get("url", None)
    extras = depattrs.get("extras", [])
    optional_flag: Optional[bool] = depattrs.get("optional")

    # `optional = true` must be set if dependency is
    # inside main and part of an extra
    if optional_flag is not True and in_extra:
        warnings.warn(
            POETRY_EXTRA_NOT_OPTIONAL.format(
                depname=depname, filename=path.name, category=category
            )
        )

    # Will ignore `optional = true` if in `tool.poetry.dependencies`
    # but not in an extra
    if optional_flag is True and not in_extra and category == "main":
        warnings.warn(
            POETRY_OPTIONAL_NO_EXTRA.format(depname=depname, filename=path.name)
        )

    # Will always ignore optional flag if not in `tool.poetry.dependencies`
    if optional_flag is not None and default_category != "main":
        warnings.warn(
            POETRY_OPTIONAL_NOT_MAIN.format(
                depname=depname, filename=path.name, category=category
            )
        )

    # If a dependency is explicitly marked as sourced from pypi,
    # or is a URL dependency, delegate to the pip section
    if depattrs.get("source", None) == "pypi" or poetry_version_spec is None:
        manager = "pip"
    return PoetryMappedDependencySpec(
        url=url,
        manager=manager,
        extras=extras,
        poetry_version_spec=poetry_version_spec,
        markers=depattrs.get("markers", None),
    )


def parse_poetry_pyproject_toml(
    path: pathlib.Path,
    platforms: List[str],
    contents: Mapping[str, Any],
    mapping_url: str,
) -> LockSpecification:
    """
    Parse dependencies from a poetry pyproject.toml file

    Each dependency is assigned a category depending on which section it appears in:
    * dependencies in [tool.poetry.dependencies] have category main
    * dependencies in [tool.poetry.dev-dependencies] have category dev
    * dependencies in each `key` of [tool.poetry.extras] have category `key`
    * dependencies in [tool.poetry.{group}.dependencies] have category `group`

    * By default, dependency names are translated to the conda equivalent, with three exceptions:
        - If a dependency has `source = "pypi"`, it is treated as a pip dependency (by name)
        - If a dependency has a url, it is treated as a direct pip dependency (by url)
        - If all dependencies are default-sourced to pip, `default-non-conda-source = "pip"`

    * markers are not supported

    """
    dependencies: List[Dependency] = []

    categories: Dict[Tuple[str, ...], str] = {
        ("dependencies",): "main",
        ("dev-dependencies",): "dev",
    }

    dep_to_extra = {}
    for cat, deps in get_in(["tool", "poetry", "extras"], contents, {}).items():
        for dep in deps:
            dep_to_extra[dep] = cat

    # Support for poetry dependency groups as specified in
    # https://python-poetry.org/docs/managing-dependencies/#optional-groups
    for group_name, _ in get_in(["tool", "poetry", "group"], contents, {}).items():
        group_key = tuple(["group", group_name, "dependencies"])
        categories[group_key] = group_name

    default_non_conda_source = get_in(
        ["tool", "conda-lock", "default-non-conda-source"],
        contents,
        "conda",
    )
    for section, default_category in categories.items():
        for depname, depattrs in get_in(
            ["tool", "poetry", *section], contents, {}
        ).items():
            category: str = dep_to_extra.get(depname) or default_category
            manager: Literal["conda", "pip"] = default_non_conda_source
            url = None
            extras: List[Any] = []
            in_extra: bool = False
            markers: Optional[str] = None

            # Poetry spec includes Python version in "tool.poetry.dependencies"
            # Cannot be managed by pip
            if depname == "python":
                manager = "conda"

            # Extras can only be defined in `tool.poetry.dependencies`
            if default_category == "main":
                in_extra = category != "main"
            elif category != default_category:
                warnings.warn(
                    POETRY_INVALID_EXTRA_LOC.format(
                        depname=depname, filename=path.name, category=category
                    )
                )
            poetry_version_spec: Optional[str] = None
            if isinstance(depattrs, collections.abc.Mapping):
                pvs = handle_mapping(
                    depattrs,
                    depname,
                    path,
                    category,
                    in_extra,
                    default_category,
                    manager,
                    poetry_version_spec,
                )
                url, manager, extras, poetry_version_spec, markers = (
                    pvs.url,
                    pvs.manager,
                    pvs.extras,
                    pvs.poetry_version_spec,
                    pvs.markers,
                )

            elif isinstance(depattrs, str):
                poetry_version_spec = depattrs
                if in_extra:
                    warnings.warn(
                        POETRY_EXTRA_NOT_OPTIONAL.format(
                            depname=depname, filename=path.name, category=category
                        )
                    )

            else:
                raise TypeError(
                    f"Unsupported type for dependency: {depname}: {depattrs}"
                )

            name = (
                pypi_name_to_conda_name(depname, mapping_url=mapping_url)
                if manager == "conda"
                else depname
            )
            version = poetry_version_to_conda_version(poetry_version_spec)

            if "git" in depattrs and url is not None:
<<<<<<< HEAD
                url, at_rev = unpack_git_url(url)
                rev = (
                    depattrs.get("branch") or depattrs.get("tag") or depattrs.get("rev")
                )
                if rev is None:
                    rev = at_rev
                elif at_rev is not None and at_rev != rev:
                    raise ValueError(
                        f"git dependency {depname} has conflicting rev ({rev}) and url@rev {at_rev} specified"
                    )
=======
                url, rev, subdir = unpack_git_url(url)
>>>>>>> ac9120d6
                dependencies.append(
                    VCSDependency(
                        name=name,
                        markers=markers,
                        source=url,
                        manager=manager,
                        vcs="git",
                        rev=rev,
                        subdirectory=subdir,
                    )
                )
            elif "path" in depattrs and url is not None:
                path = pathlib.Path(url)
                path.resolve()
                is_dir = path.is_dir()
                dependencies.append(
                    PathDependency(
                        name=name,
                        markers=markers,
                        path=path.as_posix(),
                        is_directory=is_dir,
                        manager=manager,
                    )
                )
            elif version is None:
                if url is None:
                    raise ValueError(
                        f"dependency {depname} has neither version nor url"
                    )
                url, hashes = urldefrag(url)
                dependencies.append(
                    URLDependency(
                        name=name,
                        markers=markers,
                        url=url,
                        hashes=[hashes],
                        manager=manager,
                        category=category,
                        extras=extras,
                    )
                )
            else:
                dependencies.append(
                    VersionedDependency(
                        name=name,
                        markers=markers,
                        version=version,
                        manager=manager,
                        category=category,
                        extras=extras,
                    )
                )

    return specification_with_dependencies(path, platforms, contents, dependencies)


def specification_with_dependencies(
    path: pathlib.Path,
    platforms: List[str],
    toml_contents: Mapping[str, Any],
    dependencies: List[Dependency],
) -> LockSpecification:
    force_pypi = set()
    for depname, depattrs in get_in(
        ["tool", "conda-lock", "dependencies"], toml_contents, {}
    ).items():
        if isinstance(depattrs, str):
            dependencies.append(
                conda_spec_to_versioned_dep(f"{depname} {depattrs}", "main")
            )
        elif isinstance(depattrs, collections.abc.Mapping):
            if depattrs.get("source", None) == "pypi":
                force_pypi.add(depname)
        else:
            raise TypeError(f"Unsupported type for dependency: {depname}: {depattrs:r}")

    if force_pypi:
        for dep in dependencies:
            if dep.name in force_pypi:
                dep.manager = "pip"

    channels = get_in(["tool", "conda-lock", "channels"], toml_contents, [])
    try:
        # conda-lock will use `--override-channels` so nodefaults is redundant.
        channels.remove("nodefaults")
    except ValueError:
        pass

    pip_repositories = get_in(
        ["tool", "conda-lock", "pip-repositories"], toml_contents, []
    )

    platform_specific_dependencies: Dict[str, List[Dependency]] = {}
    for platform in platforms:
        platform_specific_dependencies[platform] = [
            d for d in dependencies if evaluate_marker(d.markers, platform)
        ]
    return LockSpecification(
        dependencies=platform_specific_dependencies,
        channels=channels,
        pip_repositories=pip_repositories,
        sources=[path],
        allow_pypi_requests=get_in(
            ["tool", "conda-lock", "allow-pypi-requests"], toml_contents, True
        ),
    )


def to_match_spec(conda_dep_name: str, conda_version: Optional[str]) -> str:
    if conda_version:
        spec = f"{conda_dep_name} {conda_version}"
    else:
        spec = f"{conda_dep_name}"
    return spec


class RequirementWithHash(Requirement):
    """Requirement with support for pip hash checking.

    Pip offers hash checking where the requirement string is
    my_package == 1.23 --hash=sha256:1234...
    """

    def __init__(self, requirement_string: str) -> None:
        try:
            requirement_string, hash = requirement_string.split(" --hash=")
        except ValueError:
            hash = None
        self.hash: Optional[str] = hash
        super().__init__(requirement_string)


def parse_requirement_specifier(
    requirement: str,
) -> RequirementWithHash:
    """Parse a url requirement to a conda spec"""
    if (
        requirement.startswith("git+")
        or requirement.startswith("https://")
        or requirement.startswith("ssh://")
    ):
        # Handle the case where only the URL is specified without a package name
        repo_name_and_maybe_tag = requirement.split("/")[-1]
        repo_name = repo_name_and_maybe_tag.split("@")[0]
        if repo_name.endswith(".git"):
            repo_name = repo_name[:-4]
        # Use the repo name as a placeholder for the package name
        return RequirementWithHash(f"{repo_name} @ {requirement}")
    else:
        return RequirementWithHash(requirement)


def unpack_git_url(url: str) -> Tuple[str, Optional[str], Optional[str]]:
    if url.endswith(".git"):
        url = url[:-4]
    if url.startswith("git+"):
        url = url[4:]
    rev = None
    subdir = None
    if "@" in url:
        try:
            url, rev = url.split("@")
        except ValueError:
            # SSH URLs can have multiple @s
            url1, url2, rev = url.split("@")
            url = f"{url1}@{url2}"
    if rev and "#subdirectory=" in rev:
        rev, subdir = rev.split("#subdirectory=")
    return url, rev, subdir


def parse_python_requirement(
    requirement: str,
    *,
    mapping_url: str,
    manager: Literal["conda", "pip"] = "conda",
    category: str = "main",
) -> Dependency:
    """Parse a requirements.txt like requirement to a conda spec.

    >>> from conda_lock.lookup import DEFAULT_MAPPING_URL
    >>> parse_python_requirement(
    ...     "my_package",
    ...     mapping_url=DEFAULT_MAPPING_URL,
    ... )  # doctest: +NORMALIZE_WHITESPACE
    VersionedDependency(name='my-package', manager='conda', category='main', extras=[],
        markers=None, version='*', build=None, conda_channel=None, hash=None)

    The PyPI name `build` will be translated to `python-build` for conda.
    >>> parse_python_requirement(
    ...     "build",
    ...     mapping_url=DEFAULT_MAPPING_URL,
    ... )  # doctest: +NORMALIZE_WHITESPACE
    VersionedDependency(name='python-build', manager='conda', category='main',
        extras=[], markers=None, version='*', build=None, conda_channel=None, hash=None)

    No translation is done for `manager="pip"`.
    >>> parse_python_requirement(
    ...     "build",
    ...     manager="pip",
    ...     mapping_url=DEFAULT_MAPPING_URL,
    ... )  # doctest: +NORMALIZE_WHITESPACE
    VersionedDependency(name='build', manager='pip', category='main',
        extras=[], markers=None, version='*', build=None, conda_channel=None, hash=None)

    >>> parse_python_requirement(
    ...     "My_Package[extra]==1.23",
    ...     mapping_url=DEFAULT_MAPPING_URL,
    ... )  # doctest: +NORMALIZE_WHITESPACE
    VersionedDependency(name='my-package', manager='conda', category='main',
        extras=['extra'], markers=None, version='==1.23', build=None,
        conda_channel=None, hash=None)

    >>> parse_python_requirement(
    ...     "conda-lock @ git+https://github.com/conda/conda-lock.git@v2.4.1",
    ...     mapping_url=DEFAULT_MAPPING_URL,
    ... )  # doctest: +NORMALIZE_WHITESPACE
    VCSDependency(name='conda-lock', manager='conda', category='main', extras=[],
        markers=None, source='https://github.com/conda/conda-lock.git', vcs='git',
        rev='v2.4.1', subdirectory=None)

    >>> parse_python_requirement(
    ...     "conda-lock @ git+https://github.com/conda/conda-lock.git@v2.4.1#subdirectory=src",
    ...     mapping_url=DEFAULT_MAPPING_URL,
    ... )  # doctest: +NORMALIZE_WHITESPACE
    VCSDependency(name='conda-lock', manager='conda', category='main', extras=[],
        markers=None, source='https://github.com/conda/conda-lock.git', vcs='git',
        rev='v2.4.1', subdirectory='src')

    >>> parse_python_requirement(
    ...     "some-package @ https://some-repository.org/some-package-1.2.3.tar.gz",
    ...     mapping_url=DEFAULT_MAPPING_URL,
    ... )  # doctest: +NORMALIZE_WHITESPACE
    URLDependency(name='some-package', manager='conda', category='main', extras=[],
        markers=None, url='https://some-repository.org/some-package-1.2.3.tar.gz',
        hashes=[''])

    >>> parse_python_requirement(
    ...     "some-package ; sys_platform == 'darwin'",
    ...     mapping_url=DEFAULT_MAPPING_URL,
    ... )  # doctest: +NORMALIZE_WHITESPACE
    VersionedDependency(name='some-package', manager='conda', category='main',
        extras=[], markers="sys_platform == 'darwin'", version='*', build=None,
        conda_channel=None, hash=None)

    >>> parse_python_requirement(
    ...     "mypkg @ /path/to/some-package",
    ...     manager="pip",
    ...     mapping_url=DEFAULT_MAPPING_URL,
    ... )  # doctest: +NORMALIZE_WHITESPACE
    PathDependency(name='mypkg', manager='pip', category='main',
        extras=[], markers=None, path='/path/to/some-package', is_directory=False,
        subdirectory=None)

    >>> parse_python_requirement(
    ...     "mypkg @ file:///path/to/some-package",
    ...     manager="pip",
    ...     mapping_url=DEFAULT_MAPPING_URL,
    ... )  # doctest: +NORMALIZE_WHITESPACE
    PathDependency(name='mypkg', manager='pip', category='main',
        extras=[], markers=None, path='/path/to/some-package', is_directory=False,
        subdirectory=None)
    """
    if ";" in requirement:
        requirement, markers = (s.strip() for s in requirement.rsplit(";", 1))
    else:
        markers = None
    parsed_req = parse_requirement_specifier(requirement)
    name = canonicalize_pypi_name(parsed_req.name)
    collapsed_version = str(parsed_req.specifier)
    conda_version = poetry_version_to_conda_version(collapsed_version)
    if conda_version:
        conda_version = ",".join(sorted(conda_version.split(",")))

    if manager == "conda":
        conda_dep_name = pypi_name_to_conda_name(name, mapping_url=mapping_url)
    else:
        conda_dep_name = name
    extras = list(parsed_req.extras)

    if parsed_req.url and parsed_req.url.startswith("git+"):
        url, rev, subdir = unpack_git_url(parsed_req.url)
        return VCSDependency(
            name=conda_dep_name,
            source=url,
            manager=manager,
            category=category,
            vcs="git",
            rev=rev,
            markers=markers,
            subdirectory=subdir,
        )
    elif parsed_req.url:
        assert conda_version in {"", "*", None}
        if (
            parsed_req.url.startswith("git+")
            or parsed_req.url.startswith("https://")
            or parsed_req.url.startswith("ssh://")
        ):
            url, frag = urldefrag(parsed_req.url)
            return URLDependency(
                name=conda_dep_name,
                manager=manager,
                category=category,
                extras=extras,
                url=url,
                hashes=[frag.replace("=", ":")],
                markers=markers,
            )
        # Local file/directory URL
        url = parsed_req.url
        if url.startswith("file://"):
            url = url[7:]
        path = pathlib.Path(url)
        path.resolve()
        is_dir = path.is_dir()
        return PathDependency(
            name=conda_dep_name,
            manager=manager,
            category=category,
            extras=extras,
            path=path.as_posix(),
            is_directory=is_dir,
            markers=markers,
        )
    else:
        return VersionedDependency(
            name=conda_dep_name,
            version=conda_version or "*",
            manager=manager,
            category=category,
            extras=extras,
            hash=parsed_req.hash,
            markers=markers,
        )


def parse_requirements_pyproject_toml(
    pyproject_toml_path: pathlib.Path,
    *,
    platforms: List[str],
    contents: Mapping[str, Any],
    prefix: Sequence[str],
    main_tag: str,
    optional_tag: str,
    mapping_url: str,
    dev_tags: AbstractSet[str] = {"dev", "test"},
) -> LockSpecification:
    """
    PEP621 and flit
    """
    dependencies: List[Dependency] = []

    sections = {(*prefix, main_tag): "main"}
    for extra in dev_tags:
        sections[(*prefix, optional_tag, extra)] = "dev"
    for extra in set(get_in([*prefix, optional_tag], contents, {}).keys()).difference(
        dev_tags
    ):
        sections[(*prefix, optional_tag, extra)] = extra

    default_non_conda_source = get_in(
        ["tool", "conda-lock", "default-non-conda-source"],
        contents,
        "conda",
    )
    for path, category in sections.items():
        for dep in get_in(list(path), contents, []):
            dependencies.append(
                parse_python_requirement(
                    dep,
                    manager=default_non_conda_source,
                    category=category,
                    mapping_url=mapping_url,
                )
            )

    return specification_with_dependencies(
        pyproject_toml_path, platforms, contents, dependencies
    )


def parse_pdm_pyproject_toml(
    path: pathlib.Path,
    platforms: List[str],
    contents: Mapping[str, Any],
    mapping_url: str,
) -> LockSpecification:
    """
    PDM support. First, a regular PEP621 pass; then, add all dependencies listed
    in the 'tool.pdm.dev-dependencies' table with the 'dev' category.
    """
    res = parse_requirements_pyproject_toml(
        path,
        platforms=platforms,
        contents=contents,
        mapping_url=mapping_url,
        prefix=("project",),
        main_tag="dependencies",
        optional_tag="optional-dependencies",
    )

    dev_reqs = []
    default_non_conda_source = get_in(
        ["tool", "conda-lock", "default-non-conda-source"],
        contents,
        "conda",
    )
    for section, deps in get_in(["tool", "pdm", "dev-dependencies"], contents).items():
        dev_reqs.extend(
            [
                parse_python_requirement(
                    dep,
                    manager=default_non_conda_source,
                    category="dev",
                    mapping_url=mapping_url,
                )
                for dep in deps
            ]
        )

    for dep_list in res.dependencies.values():
        dep_list.extend(dev_reqs)

    return res


def parse_platforms_from_pyproject_toml(
    pyproject_toml: pathlib.Path,
) -> List[str]:
    with pyproject_toml.open("rb") as fp:
        contents = toml_load(fp)
    return get_in(["tool", "conda-lock", "platforms"], contents, [])


def parse_pyproject_toml(
    pyproject_toml: pathlib.Path,
    *,
    platforms: List[str],
    mapping_url: str,
) -> LockSpecification:
    with pyproject_toml.open("rb") as fp:
        contents = toml_load(fp)
    build_system = get_in(["build-system", "build-backend"], contents)

    if get_in(
        ["tool", "conda-lock", "skip-non-conda-lock"],
        contents,
        False,
    ):
        dependencies: List[Dependency] = []
        return specification_with_dependencies(
            pyproject_toml, platforms, contents, dependencies
        )

    if "dependencies" in get_in(["project", "dynamic"], contents, []):
        # In this case, the dependencies are not declaratively defined in the
        # pyproject.toml, so we can't parse them. Instead they are provided dynamically
        # during hte build process. For example, see
        # <https://pypi.org/project/hatch-requirements-txt/>.
        # To properly handle this case, we would need to build the project and then
        # extract the metadata with something like
        # <https://pypa-build.readthedocs.io/en/latest/api.html#module-build.util>.
        # For more details, see <https://peps.python.org/pep-0621/#dynamic>.
        logging.warning(
            "conda-lock does not yet support reading dynamic dependencies "
            "from pyproject.toml. They will be ignored."
        )
        pep_621_probe = None
    else:
        pep_621_probe = get_in(["project", "dependencies"], contents)
    pdm_probe = get_in(["tool", "pdm"], contents)
    parse = parse_poetry_pyproject_toml
    if pep_621_probe is not None:
        if pdm_probe is None:
            parse = partial(
                parse_requirements_pyproject_toml,
                prefix=("project",),
                main_tag="dependencies",
                optional_tag="optional-dependencies",
            )
        else:
            parse = parse_pdm_pyproject_toml
    elif build_system.startswith("poetry"):
        parse = parse_poetry_pyproject_toml
    elif build_system.startswith("flit"):
        parse = partial(
            parse_requirements_pyproject_toml,
            prefix=("tool", "flit", "metadata"),
            main_tag="requires",
            optional_tag="requires-extra",
        )
    else:
        import warnings

        warnings.warn(
            "Could not detect build-system in pyproject.toml.  Assuming poetry"
        )

    return parse(
        pyproject_toml, platforms=platforms, contents=contents, mapping_url=mapping_url
    )<|MERGE_RESOLUTION|>--- conflicted
+++ resolved
@@ -296,8 +296,7 @@
             version = poetry_version_to_conda_version(poetry_version_spec)
 
             if "git" in depattrs and url is not None:
-<<<<<<< HEAD
-                url, at_rev = unpack_git_url(url)
+                url, at_rev, subdir = unpack_git_url(url)
                 rev = (
                     depattrs.get("branch") or depattrs.get("tag") or depattrs.get("rev")
                 )
@@ -307,9 +306,6 @@
                     raise ValueError(
                         f"git dependency {depname} has conflicting rev ({rev}) and url@rev {at_rev} specified"
                     )
-=======
-                url, rev, subdir = unpack_git_url(url)
->>>>>>> ac9120d6
                 dependencies.append(
                     VCSDependency(
                         name=name,
