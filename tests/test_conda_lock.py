import json
import logging
import os
import pathlib
import subprocess
import sys

from glob import glob
from typing import Any
from urllib.parse import urldefrag, urlsplit

import pytest

from conda_lock.conda_lock import (
    DEFAULT_PLATFORMS,
    PathLike,
    _add_auth_to_line,
    _add_auth_to_lockfile,
    _extract_domain,
    _strip_auth_from_line,
    _strip_auth_from_lockfile,
    aggregate_lock_specs,
    create_lockfile_from_spec,
    default_virtual_package_repodata,
    determine_conda_executable,
    extract_input_hash,
    main,
    make_lock_spec,
    parse_meta_yaml_file,
    reset_conda_pkgs_dir,
    run_lock,
)
from conda_lock.conda_solver import _get_repodata_for_package, fake_conda_environment
from conda_lock.invoke_conda import _ensureconda, is_micromamba
from conda_lock.pypi_solver import parse_pip_requirement, solve_pypi
from conda_lock.src_parser import (
    Dependency,
    LockedDependency,
    LockSpecification,
    VersionedDependency,
)
from conda_lock.src_parser.environment_yaml import parse_environment_file
from conda_lock.src_parser.lockfile import parse_conda_lock_file
from conda_lock.src_parser.pyproject_toml import (
    parse_pyproject_toml,
    poetry_version_to_conda_version,
)


TEST_DIR = pathlib.Path(__file__).parent


@pytest.fixture(autouse=True)
def logging_setup(caplog):
    caplog.set_level(logging.DEBUG)


@pytest.fixture
def reset_global_conda_pkgs_dir():
    reset_conda_pkgs_dir()


@pytest.fixture
def gdal_environment():
    return TEST_DIR.joinpath("gdal").joinpath("environment.yml")


@pytest.fixture
def pip_environment():
    return TEST_DIR.joinpath("test-pypi-resolve").joinpath("environment.yml")


@pytest.fixture
def pip_local_package_environment():
    return TEST_DIR.joinpath("test-local-pip").joinpath("environment.yml")


@pytest.fixture
def zlib_environment():
    return TEST_DIR.joinpath("zlib").joinpath("environment.yml")


@pytest.fixture
def input_hash_zlib_environment():
    return (
        pathlib.Path(__file__)
        .parent.joinpath("test-input-hash-zlib")
        .joinpath("environment.yml")
    )


@pytest.fixture
def meta_yaml_environment():
    return TEST_DIR.joinpath("test-recipe").joinpath("meta.yaml")


@pytest.fixture
def poetry_pyproject_toml():
    return TEST_DIR.joinpath("test-poetry").joinpath("pyproject.toml")


@pytest.fixture
def flit_pyproject_toml():
    return TEST_DIR.joinpath("test-flit").joinpath("pyproject.toml")


@pytest.fixture(
    scope="function",
    params=[
        pytest.param(True, id="--dev-dependencies"),
        pytest.param(False, id="--no-dev-dependencies"),
    ],
)
def include_dev_dependencies(request: Any) -> bool:
    return request.param


def test_parse_environment_file(gdal_environment):
    res = parse_environment_file(gdal_environment, "linux-64")
    assert all(
        x in res.dependencies
        for x in [
            VersionedDependency(
                name="python",
                version=">=3.7,<3.8",
            ),
            VersionedDependency(
                name="gdal",
                version="",
            ),
        ]
    )
    assert (
        VersionedDependency(
            name="toolz",
            manager="pip",
            version="*",
        )
        in res.dependencies
    )
    assert all(x in res.channels for x in ["conda-forge", "defaults"])


def test_parse_environment_file_with_pip(pip_environment):
    res = parse_environment_file(pip_environment, "linux-64")
    assert [dep for dep in res.dependencies if dep.manager == "pip"] == [
        VersionedDependency(
            name="requests-toolbelt",
            manager="pip",
            optional=False,
            category="main",
            extras=[],
            version="=0.9.1",
        )
    ]


def test_choose_wheel() -> None:

    solution = solve_pypi(
        {
            "fastavro": VersionedDependency(
                name="fastavro",
                manager="pip",
                optional=False,
                category="main",
                extras=[],
                version="1.4.7",
            )
        },
        use_latest=[],
        pip_locked={},
        conda_locked={
            "python": LockedDependency.parse_obj(
                {
                    "name": "python",
                    "version": "3.9.7",
                    "manager": "conda",
                    "platform": "linux-64",
                    "dependencies": {},
                    "url": "",
                    "hash": "",
                }
            )
        },
        python_version="3.9.7",
        platform="linux-64",
    )
    assert len(solution) == 1
    assert (
        solution["fastavro"].hash
        == "sha256:a111a384a786b7f1fd6a8a8307da07ccf4d4c425084e2d61bae33ecfb60de405"
    )


@pytest.mark.parametrize(
    "requirement, parsed",
    [
        (
            "package-thingie1[foo]",
            {
                "name": "package-thingie1",
                "constraint": None,
                "extras": "foo",
                "url": None,
            },
        ),
        (
            "package[extra] @ https://foo.bar/package.whl#sha1=blerp",
            {
                "name": "package",
                "constraint": None,
                "extras": "extra",
                "url": "https://foo.bar/package.whl#sha1=blerp",
            },
        ),
        (
            "package[extra] = 2.1",
            {
                "name": "package",
                "constraint": "= 2.1",
                "extras": "extra",
                "url": None,
            },
        ),
        (
            "package[extra] == 2.1",
            {
                "name": "package",
                "constraint": "== 2.1",
                "extras": "extra",
                "url": None,
            },
        ),
        (
            "package[extra]===2.1",
            {
                "name": "package",
                "constraint": "===2.1",
                "extras": "extra",
                "url": None,
            },
        ),
        (
            "package[extra] >=2.1.*, <4.0",
            {
                "name": "package",
                "constraint": ">=2.1.*, <4.0",
                "extras": "extra",
                "url": None,
            },
        ),
        (
            "package[extra] >=0.8.0-alpha.2,<1.0.0.0",
            {
                "name": "package",
                "constraint": ">=0.8.0-alpha.2,<1.0.0.0",
                "extras": "extra",
                "url": None,
            },
        ),
    ],
)
def test_parse_pip_requirement(requirement, parsed):
    assert parse_pip_requirement(requirement) == parsed


def test_parse_meta_yaml_file(meta_yaml_environment):
    res = parse_meta_yaml_file(meta_yaml_environment, ["linux-64", "osx-64"])
    specs = {dep.name: dep for dep in res.dependencies}
    assert all(x in specs for x in ["python", "numpy"])
    # Ensure that this dep specified by a python selector is ignored
    assert "enum34" not in specs
    # Ensure that this platform specific dep is included
    assert "zlib" in specs
    assert specs["pytest"].category == "dev"
    assert specs["pytest"].optional is True


def test_parse_poetry(poetry_pyproject_toml):
    res = parse_pyproject_toml(
        poetry_pyproject_toml,
    )

<<<<<<< HEAD
    specs = {dep.name: dep for dep in res.dependencies}
=======
    assert "requests >=2.13.0,<3.0.0" in res.specs
    assert "toml >=0.10" in res.specs
    assert "sqlite <3.34" in res.specs
    assert "certifi >=2019.11.28" in res.specs
    assert ("pytest >=5.1.0,<5.2.0" in res.specs) == include_dev_dependencies
    assert res.channels == ["defaults"]
    assert "tomlkit >=0.7.0,<1.0.0" not in res.specs
>>>>>>> 49a920a5

    assert specs["requests"].version == ">=2.13.0,<3.0.0"
    assert specs["toml"].version == ">=0.10"
    assert specs["sqlite"].version == "<3.34"
    assert specs["certifi"].version == ">=2019.11.28"
    assert specs["pytest"].version == ">=5.1.0,<5.2.0"
    assert specs["pytest"].optional is True
    assert specs["pytest"].category == "dev"
    assert specs["tomlkit"].version == ">=0.7.0,<1.0.0"
    assert specs["tomlkit"].optional is True
    assert specs["tomlkit"].category == "tomlkit"

<<<<<<< HEAD
    assert res.channels == ["defaults"]
=======
    assert "tomlkit >=0.7.0,<1.0.0" in res.specs
>>>>>>> 49a920a5


def test_parse_flit(flit_pyproject_toml):
    res = parse_pyproject_toml(
        flit_pyproject_toml,
    )

<<<<<<< HEAD
    specs = {dep.name: dep for dep in res.dependencies}

    assert specs["requests"].version == ">=2.13.0"
    assert specs["toml"].version == ">=0.10"
    assert specs["sqlite"].version == "<3.34"
    assert specs["certifi"].version == ">=2019.11.28"
    assert specs["pytest"].version == ">=5.1.0"
    assert specs["pytest"].optional is True
    assert specs["pytest"].category == "dev"

=======
    assert "requests >=2.13.0" in res.specs
    assert "toml >=0.10" in res.specs
    assert "sqlite <3.34" in res.specs
    assert "certifi >=2019.11.28" in res.specs
    # test deps
    assert ("pytest >=5.1.0" in res.specs) == include_dev_dependencies
>>>>>>> 49a920a5
    assert res.channels == ["defaults"]


def test_run_lock(monkeypatch, zlib_environment, conda_exe):
    monkeypatch.chdir(zlib_environment.parent)
    if is_micromamba(conda_exe):
        monkeypatch.setenv("CONDA_FLAGS", "-v")
    run_lock([zlib_environment], conda_exe=conda_exe)


def test_run_lock_with_pip(monkeypatch, pip_environment, conda_exe):
    monkeypatch.chdir(pip_environment.parent)
    if is_micromamba(conda_exe):
        monkeypatch.setenv("CONDA_FLAGS", "-v")
    run_lock([pip_environment], conda_exe=conda_exe)


def test_run_lock_with_local_package(
    monkeypatch, pip_local_package_environment, conda_exe
):
    monkeypatch.chdir(pip_local_package_environment.parent)
    if is_micromamba(conda_exe):
        monkeypatch.setenv("CONDA_FLAGS", "-v")
    virtual_package_repo = default_virtual_package_repodata()

    with virtual_package_repo:
        lock_spec = make_lock_spec(
            src_files=[pip_local_package_environment],
            virtual_package_repo=virtual_package_repo,
        )
    assert not any(
        p.manager == "pip" for p in lock_spec.dependencies
    ), "conda-lock ignores editable pip deps"


def test_run_lock_with_input_hash_check(
    monkeypatch, input_hash_zlib_environment: pathlib.Path, conda_exe, capsys
):
    monkeypatch.chdir(input_hash_zlib_environment.parent)
    if is_micromamba(conda_exe):
        monkeypatch.setenv("CONDA_FLAGS", "-v")
    lockfile = input_hash_zlib_environment.parent / "conda-linux-64.lock"
    if lockfile.exists():
        lockfile.unlink()

    run_lock(
        [input_hash_zlib_environment],
        platforms=["linux-64"],
        conda_exe=conda_exe,
        check_input_hash=True,
    )
    stat = lockfile.stat()
    created = stat.st_mtime_ns

    with open(lockfile) as f:
        previous_hash = extract_input_hash(f.read())
        assert previous_hash is not None
        assert len(previous_hash) == 64

    capsys.readouterr()
    run_lock(
        [input_hash_zlib_environment],
        platforms=["linux-64"],
        conda_exe=conda_exe,
        check_input_hash=True,
    )
    stat = lockfile.stat()
    assert stat.st_mtime_ns == created
    output = capsys.readouterr()
    assert "Spec hash already locked for" in output.err


@pytest.mark.parametrize(
    "package,version,url_pattern",
    [
        ("python", ">=3.6,<3.7", "/python-3.6"),
        ("python", "~3.6", "/python-3.6"),
        ("python", "^2.7", "/python-2.7"),
    ],
)
def test_poetry_version_parsing_constraints(package, version, url_pattern, capsys):
    _conda_exe = determine_conda_executable("conda", mamba=False, micromamba=False)
<<<<<<< HEAD
=======
    # _conda_exe = determine_conda_executable(None, mamba=True, micromamba=False)

    from conda_lock.virtual_package import default_virtual_package_repodata
>>>>>>> 49a920a5

    vpr = default_virtual_package_repodata()
    with vpr, capsys.disabled():
        spec = LockSpecification(
            dependencies=[
                VersionedDependency(
                    name=package,
                    version=poetry_version_to_conda_version(version),
                    manager="conda",
                    optional=False,
                    category="main",
                    extras=[],
                )
            ],
            channels=["conda-forge"],
            platforms=["linux-64"],
            virtual_package_repo=vpr,
        )
<<<<<<< HEAD
        lockfile_contents = create_lockfile_from_spec(
            conda=_conda_exe,
            spec=spec,
        )
=======
        try:
            lockfile_contents = create_lockfile_from_spec(
                conda=_conda_exe,
                spec=spec,
                kind="explicit",
            )
        except BaseException as e:
            print(e)
            raise
>>>>>>> 49a920a5

        python = next(p for p in lockfile_contents.package if p.name == "python")
        assert url_pattern in python.url


def _make_spec(name, constraint="*"):
    return VersionedDependency(
        name=name,
        version=constraint,
    )


def test_aggregate_lock_specs():
    gpu_spec = LockSpecification(
        dependencies=[_make_spec("pytorch")],
        channels=["pytorch", "conda-forge"],
        platforms=["linux-64"],
    )

    base_spec = LockSpecification(
        dependencies=[_make_spec("python", "=3.7")],
        channels=["conda-forge"],
        platforms=["linux-64"],
    )

    assert (
        aggregate_lock_specs([gpu_spec, base_spec]).content_hash()
        == LockSpecification(
            dependencies=[_make_spec("pytorch"), _make_spec("python", "=3.7")],
            channels=["pytorch", "conda-forge"],
            platforms=["linux-64"],
        ).content_hash()
    )

    assert (
        aggregate_lock_specs([base_spec, gpu_spec]).content_hash()
        != LockSpecification(
            dependencies=[_make_spec("pytorch"), _make_spec("python", "=3.7")],
            channels=["conda-forge"],
            platforms=["linux-64"],
        ).content_hash()
    )


@pytest.fixture(
    scope="session",
    params=[
        pytest.param("conda"),
        pytest.param("mamba"),
        pytest.param("micromamba"),
        # pytest.param("conda_exe"),
    ],
)
def conda_exe(request):
    kwargs = dict(
        mamba=False,
        micromamba=False,
        conda=False,
        conda_exe=False,
    )
    kwargs[request.param] = True
    _conda_exe = _ensureconda(**kwargs)

    if _conda_exe is not None:
        return _conda_exe
    raise pytest.skip(f"{request.param} is not installed")


def _check_package_installed(package: str, prefix: str):
    import glob

    files = list(glob.glob(f"{prefix}/conda-meta/{package}-*.json"))
    assert len(files) >= 1
    # TODO: validate that all the files are in there
    for fn in files:
        data = json.load(open(fn))
        for expected_file in data["files"]:
            assert (pathlib.Path(prefix) / pathlib.Path(expected_file)).exists()
    return True


def conda_supports_env(conda_exe):
    try:
        subprocess.check_call(
            [conda_exe, "env"], stdout=subprocess.PIPE, stderr=subprocess.PIPE
        )
    except subprocess.CalledProcessError:
        return False
    return True


@pytest.mark.parametrize("kind", ["explicit", "env"])
def test_install(
    request, kind, tmp_path, conda_exe, zlib_environment, monkeypatch, capsys
):
    if is_micromamba(conda_exe):
        monkeypatch.setenv("CONDA_FLAGS", "-v")
    if kind == "env" and not conda_supports_env(conda_exe):
        pytest.skip(
            f"Standalone conda @ '{conda_exe}' does not support materializing from environment files."
        )

    package = "zlib"
    platform = "linux-64"

    lock_filename_template = (
        request.node.name + "conda-{platform}-{dev-dependencies}.lock"
    )
    lock_filename = (
        request.node.name
        + "conda-linux-64-true.lock"
        + (".yml" if kind == "env" else "")
    )
    try:
        os.remove(lock_filename)
    except OSError:
        pass

    from click.testing import CliRunner

    with capsys.disabled():
        runner = CliRunner(mix_stderr=False)
        result = runner.invoke(
            main,
            [
                "lock",
                "--conda",
                conda_exe,
                "-p",
                platform,
                "-f",
                zlib_environment,
                "-k",
                kind,
                "--filename-template",
                lock_filename_template,
            ],
        )
    print(result.stdout, file=sys.stdout)
    print(result.stderr, file=sys.stderr)
    assert result.exit_code == 0

    env_name = "test_env"

    def invoke_install(*extra_args):
        return runner.invoke(
            main,
            [
                "install",
                "--conda",
                conda_exe,
                "--prefix",
                tmp_path / env_name,
                *extra_args,
                lock_filename,
            ],
        )

    result = invoke_install()
    print(result.stdout, file=sys.stdout)
    print(result.stderr, file=sys.stderr)
    if pathlib.Path(lock_filename).exists:
        logging.debug(
            "lockfile contents: \n\n=======\n%s\n\n==========",
            pathlib.Path(lock_filename).read_text(),
        )
    if sys.platform.lower().startswith("linux"):
        assert result.exit_code == 0
        assert _check_package_installed(
            package=package,
            prefix=str(tmp_path / env_name),
        ), f"Package {package} does not exist in {tmp_path} environment"
    else:
        # since by default we do platform validation we would expect this to fail
        assert result.exit_code != 0


@pytest.mark.parametrize(
    "line,stripped",
    (
        (
            "https://conda.mychannel.cloud/mypackage",
            "https://conda.mychannel.cloud/mypackage",
        ),
        (
            "https://user:password@conda.mychannel.cloud/mypackage",
            "https://conda.mychannel.cloud/mypackage",
        ),
        (
            "http://conda.mychannel.cloud/mypackage",
            "http://conda.mychannel.cloud/mypackage",
        ),
        (
            "http://user:password@conda.mychannel.cloud/mypackage",
            "http://conda.mychannel.cloud/mypackage",
        ),
    ),
)
def test__strip_auth_from_line(line, stripped):
    assert _strip_auth_from_line(line) == stripped


@pytest.mark.parametrize(
    "line,stripped",
    (
        ("https://conda.mychannel.cloud/mypackage", "conda.mychannel.cloud"),
        ("http://conda.mychannel.cloud/mypackage", "conda.mychannel.cloud"),
    ),
)
def test__extract_domain(line, stripped):
    assert _extract_domain(line) == stripped


def _read_file(filepath):
    with open(filepath, mode="r") as file_pointer:
        return file_pointer.read()


@pytest.mark.parametrize(
    "lockfile,stripped_lockfile",
    tuple(
        (
            _read_file(
                pathlib.Path(__file__)
                .parent.joinpath("test-lockfile")
                .joinpath(f"{filename}.lock")
            ),
            _read_file(
                pathlib.Path(__file__)
                .parent.joinpath("test-stripped-lockfile")
                .joinpath(f"{filename}.lock")
            ),
        )
        for filename in ("test", "no-auth")
    ),
)
def test__strip_auth_from_lockfile(lockfile, stripped_lockfile):
    assert _strip_auth_from_lockfile(lockfile) == stripped_lockfile


@pytest.mark.parametrize(
    "line,auth,line_with_auth",
    (
        (
            "https://conda.mychannel.cloud/mypackage",
            {"conda.mychannel.cloud": "username:password"},
            "https://username:password@conda.mychannel.cloud/mypackage",
        ),
        (
            "https://conda.mychannel.cloud/mypackage",
            {},
            "https://conda.mychannel.cloud/mypackage",
        ),
    ),
)
def test__add_auth_to_line(line, auth, line_with_auth):
    assert _add_auth_to_line(line, auth) == line_with_auth


@pytest.fixture(name="auth")
def auth_():
    return {
        "a.mychannel.cloud": "username_a:password_a",
        "c.mychannel.cloud": "username_c:password_c",
    }


@pytest.mark.parametrize(
    "stripped_lockfile,lockfile_with_auth",
    tuple(
        (
            _read_file(TEST_DIR / "test-stripped-lockfile" / f"{filename}.lock"),
            _read_file(TEST_DIR / "test-lockfile-with-auth" / f"{filename}.lock"),
        )
        for filename in ("test",)
    ),
)
def test__add_auth_to_lockfile(stripped_lockfile, lockfile_with_auth, auth):
    assert _add_auth_to_lockfile(stripped_lockfile, auth) == lockfile_with_auth


@pytest.mark.parametrize("kind", ["explicit", "env"])
def test_virtual_packages(conda_exe, monkeypatch, kind, capsys):
    test_dir = TEST_DIR.joinpath("test-cuda")
    monkeypatch.chdir(test_dir)

    if is_micromamba(conda_exe):
        monkeypatch.setenv("CONDA_FLAGS", "-v")
    if kind == "env" and not conda_supports_env(conda_exe):
        pytest.skip(
            f"Standalone conda @ '{conda_exe}' does not support materializing from environment files."
        )

    platform = "linux-64"

    from click.testing import CliRunner, Result

<<<<<<< HEAD
    for lockfile in glob(f"conda-{platform}.*"):
        os.unlink(lockfile)

    runner = CliRunner(mix_stderr=False)
    result = runner.invoke(
        main,
        [
            "lock",
            "--conda",
            conda_exe,
            "-p",
            platform,
            "-k",
            kind,
        ],
    )
=======
    with capsys.disabled():
        runner = CliRunner(mix_stderr=False)
        result = runner.invoke(
            main,
            [
                "lock",
                "--conda",
                conda_exe,
                "-p",
                platform,
                "-k",
                kind,
            ],
        )
>>>>>>> 49a920a5

    print(result.stdout, file=sys.stdout)
    print(result.stderr, file=sys.stderr)
    if result.exception:
        raise result.exception
    assert result.exit_code == 0

    for lockfile in glob(f"conda-{platform}.*"):
        os.unlink(lockfile)

    runner = CliRunner(mix_stderr=False)
    result = runner.invoke(
        main,
        [
            "lock",
            "--conda",
            conda_exe,
            "-p",
            platform,
            "-k",
            kind,
            "--virtual-package-spec",
            test_dir / "virtual-packages-old-glibc.yaml",
        ],
    )

    # micromamba doesn't respect the CONDA_OVERRIDE_XXX="" env vars appropriately so it will include the
    # system virtual packages regardless of whether they should be present.  Skip this check in that case
    if not is_micromamba(conda_exe):
        assert result.exit_code != 0


def test_virtual_package_input_hash_stability():
    from conda_lock.virtual_package import virtual_package_repo_from_specification

    test_dir = TEST_DIR.joinpath("test-cuda")
    spec = test_dir / "virtual-packages-old-glibc.yaml"

    vpr = virtual_package_repo_from_specification(spec)
    spec = LockSpecification([], [], ["linux-64"], virtual_package_repo=vpr)
    expected = "42d1f0386072f897dc1474f3571ec518755bf64379d4064c494f8ee59dbec683"
    assert spec.content_hash() == expected


def _param(platform, hash):
    return pytest.param(platform, hash, id=platform)


@pytest.mark.parametrize(
    ["platform", "expected"],
    [
        # fmt: off
        _param("linux-64", "956a5736d6245cc55d81834b317d3380ee43483e22b4ad16f55c32817957a172"),
        _param("linux-aarch64", "055ccc17dffc0fed905d5e42864b6367f9890e662d0e9a3e5fa1dd58fda54630"),
        _param("linux-ppc64le", "50f10680b44a3049be62aba6b144b20a4beeaadf541df0028621416f22b88b77"),
        _param("osx-64", "a9693efa6c9a86a028b671bbda3918c2d29ff542a8fdb482d35d7ddcbbcb0ced"),
        _param("osx-arm64", "e8210704de2912478cf9f4b5cc9518b43e29090b884fff3fd581e33137e10dc4"),
        _param("win-64", "f9ecd43fd122b7431863b84a0234655fd52db2a4574c628706ac63e6b88ee164"),
        # fmt: on
    ],
)
def test_default_virtual_package_input_hash_stability(platform, expected):
    from conda_lock.virtual_package import default_virtual_package_repodata

    vpr = default_virtual_package_repodata()
    spec = LockSpecification([], [], [platform], virtual_package_repo=vpr)
    assert spec.content_hash() == expected


@pytest.fixture
def conda_lock_toml():
    return (
        pathlib.Path(__file__)
        .parent.joinpath("test-lockfile")
        .joinpath("conda-lock.toml")
    )


def test_fake_conda_env(conda_exe, conda_lock_toml):

    lockfile_content = parse_conda_lock_file(conda_lock_toml)

    with fake_conda_environment(
        lockfile_content.package, platform="linux-64"
    ) as prefix:
        packages = json.loads(
            subprocess.check_output(
                [
                    conda_exe,
                    "list",
                    "--debug",
                    "-p",
                    prefix,
                    "--json",
                ]
            )
        )
        locked = {p.name: p for p in lockfile_content.package if p.manager == "conda"}
        assert len(packages) == len(locked)
        for env_package in packages:
            locked_package = locked[env_package["name"]]

            platform = env_package["platform"]
            path = pathlib.Path(urlsplit(urldefrag(locked_package.url)[0]).path)
            if is_micromamba(conda_exe):
                assert (
                    env_package["base_url"]
                    == f"https://conda.anaconda.org/conda-forge/{platform}"
                )
                assert env_package["channel"] == f"conda-forge/{platform}"
            else:
                assert (
                    env_package["base_url"] == "https://conda.anaconda.org/conda-forge"
                )
                assert env_package["channel"] == "conda-forge"
            assert env_package["dist_name"] == f"{path.name[:-8]}"
            assert platform == path.parent.name


def test_repodata_for_package():
    assert _get_repodata_for_package(
        "https://conda.anaconda.org/conda-forge/linux-64/_libgcc_mutex-0.1-conda_forge.tar.bz2#d7c89558ba9fa0495403155b64376d81"
    ) == {
        "arch": "x86_64",
        "build": "conda_forge",
        "build_number": 0,
        "depends": [],
        "license": "None",
        "name": "_libgcc_mutex",
        "platform": "linux",
        "subdir": "linux-64",
        "timestamp": 1578324546067,
        "version": "0.1",
    }<|MERGE_RESOLUTION|>--- conflicted
+++ resolved
@@ -27,11 +27,10 @@
     main,
     make_lock_spec,
     parse_meta_yaml_file,
-    reset_conda_pkgs_dir,
     run_lock,
 )
 from conda_lock.conda_solver import _get_repodata_for_package, fake_conda_environment
-from conda_lock.invoke_conda import _ensureconda, is_micromamba
+from conda_lock.invoke_conda import _ensureconda, is_micromamba, reset_conda_pkgs_dir
 from conda_lock.pypi_solver import parse_pip_requirement, solve_pypi
 from conda_lock.src_parser import (
     Dependency,
@@ -282,17 +281,7 @@
         poetry_pyproject_toml,
     )
 
-<<<<<<< HEAD
     specs = {dep.name: dep for dep in res.dependencies}
-=======
-    assert "requests >=2.13.0,<3.0.0" in res.specs
-    assert "toml >=0.10" in res.specs
-    assert "sqlite <3.34" in res.specs
-    assert "certifi >=2019.11.28" in res.specs
-    assert ("pytest >=5.1.0,<5.2.0" in res.specs) == include_dev_dependencies
-    assert res.channels == ["defaults"]
-    assert "tomlkit >=0.7.0,<1.0.0" not in res.specs
->>>>>>> 49a920a5
 
     assert specs["requests"].version == ">=2.13.0,<3.0.0"
     assert specs["toml"].version == ">=0.10"
@@ -305,11 +294,7 @@
     assert specs["tomlkit"].optional is True
     assert specs["tomlkit"].category == "tomlkit"
 
-<<<<<<< HEAD
     assert res.channels == ["defaults"]
-=======
-    assert "tomlkit >=0.7.0,<1.0.0" in res.specs
->>>>>>> 49a920a5
 
 
 def test_parse_flit(flit_pyproject_toml):
@@ -317,7 +302,6 @@
         flit_pyproject_toml,
     )
 
-<<<<<<< HEAD
     specs = {dep.name: dep for dep in res.dependencies}
 
     assert specs["requests"].version == ">=2.13.0"
@@ -328,14 +312,6 @@
     assert specs["pytest"].optional is True
     assert specs["pytest"].category == "dev"
 
-=======
-    assert "requests >=2.13.0" in res.specs
-    assert "toml >=0.10" in res.specs
-    assert "sqlite <3.34" in res.specs
-    assert "certifi >=2019.11.28" in res.specs
-    # test deps
-    assert ("pytest >=5.1.0" in res.specs) == include_dev_dependencies
->>>>>>> 49a920a5
     assert res.channels == ["defaults"]
 
 
@@ -418,12 +394,6 @@
 )
 def test_poetry_version_parsing_constraints(package, version, url_pattern, capsys):
     _conda_exe = determine_conda_executable("conda", mamba=False, micromamba=False)
-<<<<<<< HEAD
-=======
-    # _conda_exe = determine_conda_executable(None, mamba=True, micromamba=False)
-
-    from conda_lock.virtual_package import default_virtual_package_repodata
->>>>>>> 49a920a5
 
     vpr = default_virtual_package_repodata()
     with vpr, capsys.disabled():
@@ -442,22 +412,10 @@
             platforms=["linux-64"],
             virtual_package_repo=vpr,
         )
-<<<<<<< HEAD
         lockfile_contents = create_lockfile_from_spec(
             conda=_conda_exe,
             spec=spec,
         )
-=======
-        try:
-            lockfile_contents = create_lockfile_from_spec(
-                conda=_conda_exe,
-                spec=spec,
-                kind="explicit",
-            )
-        except BaseException as e:
-            print(e)
-            raise
->>>>>>> 49a920a5
 
         python = next(p for p in lockfile_contents.package if p.name == "python")
         assert url_pattern in python.url
@@ -755,24 +713,9 @@
 
     from click.testing import CliRunner, Result
 
-<<<<<<< HEAD
     for lockfile in glob(f"conda-{platform}.*"):
         os.unlink(lockfile)
 
-    runner = CliRunner(mix_stderr=False)
-    result = runner.invoke(
-        main,
-        [
-            "lock",
-            "--conda",
-            conda_exe,
-            "-p",
-            platform,
-            "-k",
-            kind,
-        ],
-    )
-=======
     with capsys.disabled():
         runner = CliRunner(mix_stderr=False)
         result = runner.invoke(
@@ -787,7 +730,6 @@
                 kind,
             ],
         )
->>>>>>> 49a920a5
 
     print(result.stdout, file=sys.stdout)
     print(result.stderr, file=sys.stderr)
