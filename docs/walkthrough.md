--- conflicted
+++ resolved
@@ -161,13 +161,8 @@
 ```
 9. Now that your environment is "locked," you can test this by creating a new environment from the `conda-lock.yml` file.
 ```bash
-<<<<<<< HEAD
 (env-management-demo) $ mamba deactivate
 (base) $ 
-=======
-(env-management-demo) $ conda deactivate
-(base) $
->>>>>>> 6c3f2d8a
 (base) $ conda-lock install -n env-locked
 INFO:root:Downloading and Extracting Packages
 INFO:root:numpy-1.24.1
